[tox]
envlist = coverage-clean,test-py37-psutil{55,latest}-dateutil{27,latest}, test-py38-psutillatest-dateutillatest, integration-py{37,38}, mindeps, check, docs, coverage

[testenv]
extras = test
setenv =
    COVERAGE_FILE = ./.coverage.{envname}
deps =
    psutil55: psutil>=5.5,<5.6
    psutillatest: psutil
    dateutil27: python-dateutil>=2.7,<2.8
    dateutillatest: python-dateutil
commands =
    {envbindir}/python -V
    {envbindir}/python -c 'import psutil; print(psutil.__version__)'
    {envbindir}/python -c 'import dateutil; print(dateutil.__version__)'
    test: {envbindir}/pytest --cov -m "not integration" {posargs}
    integration: {envbindir}/pytest --cov -m "integration" {posargs}
depends = coverage-clean

[testenv:coverage-clean]
deps = coverage
skip_install = true
commands = coverage erase
depends =

[testenv:coverage]
depends = test-py37-psutil{55,latest}-dateutil{27,latest}, test-py38-psutillatest-dateutillatest, integration-py{37,38}
deps =
    coverage
skip_install = true
setenv =
commands =
    - coverage combine
    {envbindir}/coverage html
    {envbindir}/coverage report

[testenv:mindeps]
description = tests whether the project can be used without any extras
extras =
deps =
depends =
commands =
    {envbindir}/python -V
    {envbindir}/python -c "import autosuspend; import autosuspend.checks.activity; import autosuspend.checks.wakeup"
<<<<<<< HEAD
    {envbindir}/autosuspend -c tests/test_data/mindeps-test.conf daemon -r 1
=======
    {envbindir}/autosuspend -c tests/data/mindeps-test.conf -r 1
>>>>>>> a08f33ac

[testenv:check]
depends =
deps =
    pydocstyle
    flake8
    flake8-junit-report
    flake8-docstrings
    flake8-import-order
    flake8-print
    flake8-pep3101
    flake8-string-format
    pep8-naming
    flake8-comprehensions
    flake8-bugbear
    flake8-builtins
    flake8-eradicate
    flake8-mutable
    flake8-commas
    flake8-broken-line
    flake8-debugger
    flake8-pie
    flake8-bandit
    dlint
    flake8-mock
    flake8-annotations
    flake8-variables-names
    mypy
commands =
    {envbindir}/python -V
    {envbindir}/flake8 {posargs}
    {envbindir}/mypy src tests

[testenv:docs]
basepython = python3.8
depends =
deps =
    sphinx
    sphinx_rtd_theme
    sphinx-issues
commands = {envbindir}/sphinx-build -W -b html -d {envtmpdir}/doctrees doc/source {envtmpdir}/html

[testenv:devenv]
envdir = env
basepython = python3.6
usedevelop = True
depends =
deps =
    psutil
    python-mpd2
    requests
    requests-file
    lxml
    dbus-python
    icalendar
    python-dateutil
    pytest
    pytest-cov
    pytest-mock
    freezegun
    flake8
    flake8-mypy
    flake8-docstrings
    flake8-per-file-ignores
commands =

[gh-actions]
python =
    3.7: py37, coverage
    3.8: py38, coverage<|MERGE_RESOLUTION|>--- conflicted
+++ resolved
@@ -43,11 +43,7 @@
 commands =
     {envbindir}/python -V
     {envbindir}/python -c "import autosuspend; import autosuspend.checks.activity; import autosuspend.checks.wakeup"
-<<<<<<< HEAD
-    {envbindir}/autosuspend -c tests/test_data/mindeps-test.conf daemon -r 1
-=======
-    {envbindir}/autosuspend -c tests/data/mindeps-test.conf -r 1
->>>>>>> a08f33ac
+    {envbindir}/autosuspend -c tests/data/mindeps-test.conf daemon -r 1
 
 [testenv:check]
 depends =
